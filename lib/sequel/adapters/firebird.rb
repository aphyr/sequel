--- conflicted
+++ resolved
@@ -9,11 +9,8 @@
       set_adapter_scheme :firebird
 
       AUTO_INCREMENT = ''.freeze
-<<<<<<< HEAD
+      TEMPORARY = 'GLOBAL TEMPORARY '.freeze
       TYPES = Sequel::Database::TYPES.merge(:text=>'BLOB SUB_TYPE TEXT')
-=======
-      TEMPORARY = 'GLOBAL TEMPORARY '.freeze
->>>>>>> f8a556c4
 
       # Add the primary_keys and primary_key_sequences instance variables,
       # so we can get the correct return values for inserted rows.
