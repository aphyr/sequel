require File.join(File.dirname(__FILE__), 'spec_helper.rb')

unless defined?(MYSQL_USER)
  MYSQL_USER = 'root'
end
unless defined?(MYSQL_DB)
  MYSQL_URL = (ENV['SEQUEL_MY_SPEC_DB']||"mysql://#{MYSQL_USER}@localhost/sandbox") unless defined? MYSQL_URL
  MYSQL_DB = Sequel.connect(MYSQL_URL)
end
unless defined?(MYSQL_SOCKET_FILE)
  MYSQL_SOCKET_FILE = '/tmp/mysql.sock'
end

MYSQL_URI = URI.parse(MYSQL_DB.uri)

MYSQL_DB.create_table! :items do
  text :name
  integer :value, :index => true
end
MYSQL_DB.create_table! :test2 do
  text :name
  integer :value
end
MYSQL_DB.create_table! :booltest do
  tinyint :value
end
def MYSQL_DB.sqls
  (@sqls ||= [])
end
logger = Object.new
def logger.method_missing(m, msg)
  MYSQL_DB.sqls << msg
end
MYSQL_DB.logger = logger

<<<<<<< HEAD
context "MySQL", '#create_table' do
  setup do
    @db = MYSQL_DB
  end
  after(:each) do
    @db.drop_table :dolls
  end
  specify "should allow to specify options for MySQL" do
    @db.create_table(:dolls, :engine => 'MyISAM', :charset => 'latin2') { text :name }
    @db.sqls.should == ["CREATE TABLE dolls (name text) ENGINE=MyISAM DEFAULT CHARSET=latin2"]
  end
=======
if MYSQL_DB.class.adapter_scheme == :do
  SQL_BEGIN = 'Transaction.begin'
  SQL_ROLLBACK = 'Transaction.rollback'
  SQL_COMMIT = 'Transaction.commit'
else
  SQL_BEGIN = 'BEGIN'
  SQL_ROLLBACK = 'ROLLBACK'
  SQL_COMMIT = 'COMMIT'
>>>>>>> 645073f0
end

context "A MySQL database" do
  setup do
    @db = MYSQL_DB
  end
  teardown do
    Sequel.convert_tinyint_to_bool = true
  end

  specify "should provide the server version" do
    @db.server_version.should >= 40000
  end

  specify "should support sequential primary keys" do
    @db.create_table!(:with_pk) {primary_key :id; text :name}
    @db[:with_pk] << {:name => 'abc'}
    @db[:with_pk] << {:name => 'def'}
    @db[:with_pk] << {:name => 'ghi'}
    @db[:with_pk].order(:name).all.should == [
      {:id => 1, :name => 'abc'},
      {:id => 2, :name => 'def'},
      {:id => 3, :name => 'ghi'}
    ]
  end
  
  specify "should provide disconnect functionality" do
    @db.pool.size.should == 1
    @db.disconnect
    @db.pool.size.should == 0
  end

  specify "should convert Mysql::Errors to Sequel::Errors" do
   proc{@db << "SELECT 1 + blah;"}.should raise_error(Sequel::Error)
  end

  specify "should correctly parse the schema" do
    @db.schema(:booltest, :reload=>true).should == [[:value, {:type=>:boolean, :allow_null=>true, :primary_key=>false, :default=>nil, :db_type=>"tinyint(4)"}]]
    
    Sequel.convert_tinyint_to_bool = false
    @db.schema(:booltest, :reload=>true).should == [[:value, {:type=>:integer, :allow_null=>true, :primary_key=>false, :default=>nil, :db_type=>"tinyint(4)"}]]
  end

  specify "should get the schema all database tables if no table name is used" do
    @db.schema(:booltest, :reload=>true).should == @db.schema(nil, :reload=>true)[:booltest]
  end
end

context "A MySQL dataset" do
  setup do
    @d = MYSQL_DB[:items]
    @d.delete # remove all records
    MYSQL_DB.sqls.clear
  end
  
  specify "should return the correct record count" do
    @d.count.should == 0
    @d << {:name => 'abc', :value => 123}
    @d << {:name => 'abc', :value => 456}
    @d << {:name => 'def', :value => 789}
    @d.count.should == 3
  end
  
  specify "should return the correct records" do
    @d.to_a.should == []
    @d << {:name => 'abc', :value => 123}
    @d << {:name => 'abc', :value => 456}
    @d << {:name => 'def', :value => 789}

    @d.order(:value).to_a.should == [
      {:name => 'abc', :value => 123},
      {:name => 'abc', :value => 456},
      {:name => 'def', :value => 789}
    ]
  end
  
  specify "should update records correctly" do
    @d << {:name => 'abc', :value => 123}
    @d << {:name => 'abc', :value => 456}
    @d << {:name => 'def', :value => 789}
    @d.filter(:name => 'abc').update(:value => 530)
    
    # the third record should stay the same
    # floating-point precision bullshit
    @d[:name => 'def'][:value].should == 789
    @d.filter(:value => 530).count.should == 2
  end
  
  specify "should delete records correctly" do
    @d << {:name => 'abc', :value => 123}
    @d << {:name => 'abc', :value => 456}
    @d << {:name => 'def', :value => 789}
    @d.filter(:name => 'abc').delete
    
    @d.count.should == 1
    @d.first[:name].should == 'def'
  end
  
  specify "should be able to literalize booleans" do
    proc {@d.literal(true)}.should_not raise_error
    proc {@d.literal(false)}.should_not raise_error
  end
  
  specify "should quote columns and tables using back-ticks if quoting identifiers" do
    @d.quote_identifiers = true
    @d.select(:name).sql.should == \
      'SELECT `name` FROM `items`'
      
    @d.select('COUNT(*)'.lit).sql.should == \
      'SELECT COUNT(*) FROM `items`'

    @d.select(:max[:value]).sql.should == \
      'SELECT max(`value`) FROM `items`'
      
    @d.select(:NOW[]).sql.should == \
    'SELECT NOW() FROM `items`'

    @d.select(:max[:items__value]).sql.should == \
      'SELECT max(`items`.`value`) FROM `items`'

    @d.order(:name.desc).sql.should == \
      'SELECT * FROM `items` ORDER BY `name` DESC'

    @d.select('items.name AS item_name'.lit).sql.should == \
      'SELECT items.name AS item_name FROM `items`'
      
    @d.select('`name`'.lit).sql.should == \
      'SELECT `name` FROM `items`'

    @d.select('max(items.`name`) AS `max_name`'.lit).sql.should == \
      'SELECT max(items.`name`) AS `max_name` FROM `items`'
      
    @d.select(:test[:abc, 'hello']).sql.should == \
      "SELECT test(`abc`, 'hello') FROM `items`"

    @d.select(:test[:abc__def, 'hello']).sql.should == \
      "SELECT test(`abc`.`def`, 'hello') FROM `items`"

    @d.select(:test[:abc__def, 'hello'].as(:x2)).sql.should == \
      "SELECT test(`abc`.`def`, 'hello') AS `x2` FROM `items`"

    @d.insert_sql(:value => 333).should == \
      'INSERT INTO `items` (`value`) VALUES (333)'

    @d.insert_sql(:x => :y).should == \
      'INSERT INTO `items` (`x`) VALUES (`y`)'
  end
  
  specify "should quote fields correctly when reversing the order" do
    @d.quote_identifiers = true
    @d.reverse_order(:name).sql.should == \
      'SELECT * FROM `items` ORDER BY `name` DESC'

    @d.reverse_order(:name.desc).sql.should == \
      'SELECT * FROM `items` ORDER BY `name` ASC'

    @d.reverse_order(:name, :test.desc).sql.should == \
      'SELECT * FROM `items` ORDER BY `name` DESC, `test` ASC'

    @d.reverse_order(:name.desc, :test).sql.should == \
      'SELECT * FROM `items` ORDER BY `name` ASC, `test` DESC'
  end
  
  specify "should support ORDER clause in UPDATE statements" do
    @d.order(:name).update_sql(:value => 1).should == \
      'UPDATE items SET value = 1 ORDER BY name'
  end
  
  specify "should support LIMIT clause in UPDATE statements" do
    @d.limit(10).update_sql(:value => 1).should == \
      'UPDATE items SET value = 1 LIMIT 10'
  end
  
  specify "should support transactions" do
    MYSQL_DB.transaction do
      @d << {:name => 'abc', :value => 1}
    end

    @d.count.should == 1
  end
  
  specify "should correctly rollback transactions" do
    proc do
      MYSQL_DB.transaction do
        @d << {:name => 'abc'}
        raise Interrupt, 'asdf'
      end
    end.should raise_error(Interrupt)

    MYSQL_DB.sqls.should == [SQL_BEGIN, "INSERT INTO items (name) VALUES ('abc')", SQL_ROLLBACK]
  end

  specify "should handle returning inside of the block by committing" do
    def MYSQL_DB.ret_commit
      transaction do
        self[:items] << {:name => 'abc'}
        return
        self[:items] << {:name => 'd'}
      end
    end
    MYSQL_DB.ret_commit
    MYSQL_DB.sqls.should == [SQL_BEGIN, "INSERT INTO items (name) VALUES ('abc')", SQL_COMMIT]
  end
  
  specify "should support regexps" do
    @d << {:name => 'abc', :value => 1}
    @d << {:name => 'bcd', :value => 2}
    @d.filter(:name => /bc/).count.should == 2
    @d.filter(:name => /^bc/).count.should == 1
  end
  
  specify "should correctly literalize strings with comment backslashes in them" do
    @d.delete
    proc {@d << {:name => ':\\'}}.should_not raise_error
    
    @d.first[:name].should == ':\\'
  end
end

context "MySQL datasets" do
  setup do
    @d = MYSQL_DB[:orders]
  end
  teardown do
    Sequel.convert_tinyint_to_bool = true
  end
  
  specify "should correctly quote column references" do
    @d.quote_identifiers = true
    market = 'ICE'
    ack_stamp = Time.now - 15 * 60 # 15 minutes ago
    @d.query do
      select :market, :minute[:from_unixtime[:ack]].as(:minute)
      where {(:ack > ack_stamp) & {:market => market}}
      group_by :minute[:from_unixtime[:ack]]
    end.sql.should == \
      "SELECT `market`, minute(from_unixtime(`ack`)) AS `minute` FROM `orders` WHERE ((`ack` > #{@d.literal(ack_stamp)}) AND (`market` = 'ICE')) GROUP BY minute(from_unixtime(`ack`))"
  end

  specify "should accept and return tinyints as bools or integers when configured to do so" do
    MYSQL_DB[:booltest].delete
    MYSQL_DB[:booltest] << {:value=>true}
    MYSQL_DB[:booltest].all.should == [{:value=>true}]
    MYSQL_DB[:booltest].delete
    MYSQL_DB[:booltest] << {:value=>false}
    MYSQL_DB[:booltest].all.should == [{:value=>false}]
    
    Sequel.convert_tinyint_to_bool = false
    MYSQL_DB[:booltest].delete
    MYSQL_DB[:booltest] << {:value=>true}
    MYSQL_DB[:booltest].all.should == [{:value=>1}]
    MYSQL_DB[:booltest].delete
    MYSQL_DB[:booltest] << {:value=>false}
    MYSQL_DB[:booltest].all.should == [{:value=>0}]
    
    MYSQL_DB[:booltest].delete
    MYSQL_DB[:booltest] << {:value=>1}
    MYSQL_DB[:booltest].all.should == [{:value=>1}]
    MYSQL_DB[:booltest].delete
    MYSQL_DB[:booltest] << {:value=>0}
    MYSQL_DB[:booltest].all.should == [{:value=>0}]
  end
end

# # Commented out because it was causing subsequent examples to fail for some reason
# context "Simple stored procedure test" do
#   setup do
#     # Create a simple stored procedure but drop it first if there
#     MYSQL_DB.execute("DROP PROCEDURE IF EXISTS sp_get_server_id;")
#     MYSQL_DB.execute("CREATE PROCEDURE sp_get_server_id() SQL SECURITY DEFINER SELECT @@SERVER_ID as server_id;")
#   end
# 
#   specify "should return the server-id via a stored procedure call" do
#     @server_id = MYSQL_DB["SELECT @@SERVER_ID as server_id;"].first[:server_id] # grab the server_id via a simple query
#     @server_id_by_sp = MYSQL_DB["CALL sp_get_server_id();"].first[:server_id]
#     @server_id_by_sp.should == @server_id  # compare it to output from stored procedure
#   end
# end
# 
context "MySQL join expressions" do
  setup do
    @ds = MYSQL_DB[:nodes]
    @ds.db.meta_def(:server_version) {50014}
  end

  specify "should raise error for :full_outer join requests." do
    lambda{@ds.join_table(:full_outer, :nodes)}.should raise_error(Sequel::Error)
  end
  specify "should support natural left joins" do
    @ds.join_table(:natural_left, :nodes).sql.should == \
      'SELECT * FROM nodes NATURAL LEFT JOIN nodes'
  end
  specify "should support natural right joins" do
    @ds.join_table(:natural_right, :nodes).sql.should == \
      'SELECT * FROM nodes NATURAL RIGHT JOIN nodes'
  end
  specify "should support natural left outer joins" do
    @ds.join_table(:natural_left_outer, :nodes).sql.should == \
      'SELECT * FROM nodes NATURAL LEFT OUTER JOIN nodes'
  end
  specify "should support natural right outer joins" do
    @ds.join_table(:natural_right_outer, :nodes).sql.should == \
      'SELECT * FROM nodes NATURAL RIGHT OUTER JOIN nodes'
  end
  specify "should support natural inner joins" do
    @ds.join_table(:natural_inner, :nodes).sql.should == \
      'SELECT * FROM nodes NATURAL LEFT JOIN nodes'
  end
  specify "should support cross joins" do
    @ds.join_table(:cross, :nodes).sql.should == \
      'SELECT * FROM nodes CROSS JOIN nodes'
  end
  specify "should support cross joins as inner joins if conditions are used" do
    @ds.join_table(:cross, :nodes, :id=>:id).sql.should == \
      'SELECT * FROM nodes INNER JOIN nodes ON (nodes.id = nodes.id)'
  end
  specify "should support straight joins (force left table to be read before right)" do
    @ds.join_table(:straight, :nodes).sql.should == \
      'SELECT * FROM nodes STRAIGHT_JOIN nodes'
  end
  specify "should support natural joins on multiple tables." do
    @ds.join_table(:natural_left_outer, [:nodes, :branches]).sql.should == \
      'SELECT * FROM nodes NATURAL LEFT OUTER JOIN (nodes, branches)'
  end
  specify "should support straight joins on multiple tables." do
    @ds.join_table(:straight, [:nodes,:branches]).sql.should == \
      'SELECT * FROM nodes STRAIGHT_JOIN (nodes, branches)'
  end
end

context "Joined MySQL dataset" do
  setup do
    @ds = MYSQL_DB[:nodes]
  end
  
  specify "should quote fields correctly" do
    @ds.quote_identifiers = true
    @ds.join(:attributes, :node_id => :id).sql.should == \
      "SELECT * FROM `nodes` INNER JOIN `attributes` ON (`attributes`.`node_id` = `nodes`.`id`)"
  end
  
  specify "should allow a having clause on ungrouped datasets" do
    proc {@ds.having('blah')}.should_not raise_error

    @ds.having('blah').sql.should == \
      "SELECT * FROM nodes HAVING (blah)"
  end
  
  specify "should put a having clause before an order by clause" do
    @ds.order(:aaa).having(:bbb => :ccc).sql.should == \
      "SELECT * FROM nodes HAVING (bbb = ccc) ORDER BY aaa"
  end
end

context "A MySQL database" do
  setup do
    @db = MYSQL_DB
  end

  specify "should support add_column operations" do
    @db.add_column :test2, :xyz, :text
    
    @db[:test2].columns.should == [:name, :value, :xyz]
    @db[:test2] << {:name => 'mmm', :value => 111, :xyz => '000'}
    @db[:test2].first[:xyz].should == '000'
  end
  
  specify "should support drop_column operations" do
    @db[:test2].columns.should == [:name, :value, :xyz]
    @db.drop_column :test2, :xyz
    
    @db[:test2].columns.should == [:name, :value]
  end
  
  specify "should support rename_column operations" do
    @db[:test2].delete
    @db.add_column :test2, :xyz, :text
    @db[:test2] << {:name => 'mmm', :value => 111, :xyz => 'qqqq'}

    @db[:test2].columns.should == [:name, :value, :xyz]
    @db.rename_column :test2, :xyz, :zyx, :type => :text
    @db[:test2].columns.should == [:name, :value, :zyx]
    @db[:test2].first[:zyx].should == 'qqqq'
  end
  
  specify "should support rename_column operations with types like varchar(255)" do
    @db[:test2].delete
    @db.add_column :test2, :tre, :text
    @db[:test2] << {:name => 'mmm', :value => 111, :tre => 'qqqq'}

    @db[:test2].columns.should == [:name, :value, :zyx, :tre]
    @db.rename_column :test2, :tre, :ert, :type => :varchar, :size=>255
    @db[:test2].columns.should == [:name, :value, :zyx, :ert]
    @db[:test2].first[:ert].should == 'qqqq'
  end
  
  specify "should support set_column_type operations" do
    @db.add_column :test2, :xyz, :float
    @db[:test2].delete
    @db[:test2] << {:name => 'mmm', :value => 111, :xyz => 56.78}
    @db.set_column_type :test2, :xyz, :integer
    
    @db[:test2].first[:xyz].should == 57
  end
  
  specify "should support add_index" do
    @db.add_index :test2, :value
  end
  
  specify "should support drop_index" do
    @db.drop_index :test2, :value
  end
  
  specify "should support add_foreign_key" do
    @db.alter_table :test2 do
      add_foreign_key :value2, :test2, :key=>:value
    end
    @db[:test2].columns.should == [:name, :value, :zyx, :ert, :xyz, :value2]
  end
end  

context "A MySQL database", "with table options" do
  before(:all) do
    @options = {}
    @options[:engine] = 'MyISAM'
    @options[:charset] = 'latin2'
    @options[:collate] = 'swedish'
    
    Sequel::MySQL.default_engine = 'InnoDB'
    Sequel::MySQL.default_charset = 'utf8'
    Sequel::MySQL.default_collate = 'utf8'    
    
    @db = MYSQL_DB
    @g = Sequel::Schema::Generator.new(@db) do
      integer :size
      text :name
    end
  end
  
  after(:all) do
    Sequel::MySQL.default_engine = nil
    Sequel::MySQL.default_charset = nil
    Sequel::MySQL.default_collate = nil
  end
  
  specify "should allow to pass custom options (engine, charset, collate) for table creation" do
    statements = @db.create_table_sql_list(:items, *(@g.create_info << @options))
    statements.should == [
      "CREATE TABLE items (size integer, name text) ENGINE=MyISAM DEFAULT CHARSET=latin2 DEFAULT COLLATE=swedish"
    ]
  end
  
  specify "should use default options if specified (engine, charset, collate) for table creation" do
    statements = @db.create_table_sql_list(:items, *(@g.create_info))
    statements.should == [
      "CREATE TABLE items (size integer, name text) ENGINE=InnoDB DEFAULT CHARSET=utf8 DEFAULT COLLATE=utf8"
    ]
  end
  
  specify "should not use default if option has a nil value" do
    statements = @db.create_table_sql_list(:items, *(@g.create_info << {:engine=>nil, :charset=>nil, :collate=>nil}))
    statements.should == [
      "CREATE TABLE items (size integer, name text)"
    ]
  end
end

context "A MySQL database" do
  setup do
    @db = MYSQL_DB
  end
  
  specify "should support defaults for boolean columns" do
    g = Sequel::Schema::Generator.new(@db) do
      boolean :active1, :default => true
      boolean :active2, :default => false
    end
    statements = @db.create_table_sql_list(:items, *g.create_info)
    statements.should == [
      "CREATE TABLE items (active1 boolean DEFAULT 1, active2 boolean DEFAULT 0)"
    ]
  end
  
  specify "should correctly format CREATE TABLE statements with foreign keys" do
    g = Sequel::Schema::Generator.new(@db) do
      foreign_key :p_id, :table => :users, :key => :id, 
        :null => false, :on_delete => :cascade
    end
    @db.create_table_sql_list(:items, *g.create_info).should == [
      "CREATE TABLE items (p_id integer NOT NULL, FOREIGN KEY (p_id) REFERENCES users(id) ON DELETE CASCADE)"
    ]
  end
  
specify "should correctly format ALTER TABLE statements with foreign keys" do
  g = Sequel::Schema::AlterTableGenerator.new(@db) do
    add_foreign_key :p_id, :users, :key => :id, :null => false, :on_delete => :cascade
  end
  @db.alter_table_sql_list(:items, g.operations).should == [[
    "ALTER TABLE items ADD COLUMN p_id integer NOT NULL",
    "ALTER TABLE items ADD FOREIGN KEY (p_id) REFERENCES users(id) ON DELETE CASCADE"
  ]]
end
  
  specify "should accept repeated raw sql statements using Database#<<" do
    @db << 'DELETE FROM items'
    @db[:items].count.should == 0
    
    @db << "INSERT INTO items (name, value) VALUES ('tutu', 1234)"
    @db[:items].first.should == {:name => 'tutu', :value => 1234}
    
    @db << 'DELETE FROM items'
    @db[:items].first.should == nil
  end
  
  specify "should handle multiple select statements at once" do
    @db << 'DELETE FROM items; '
    
    @db[:items].delete
    @db[:items].insert(:name => 'tutu', :value => 1234)
    @db["SELECT * FROM items; SELECT * FROM items"].all.should == \
      [{:name => 'tutu', :value => 1234}, {:name => 'tutu', :value => 1234}]
  end
end  

# Socket tests should only be run if the MySQL server is on localhost
if %w'localhost 127.0.0.1 ::1'.include? MYSQL_URI.host
  context "A MySQL database" do
    specify "should accept a socket option" do
      db = Sequel.mysql(MYSQL_DB.opts[:database], :host => 'localhost', :user => MYSQL_DB.opts[:user], :password => MYSQL_DB.opts[:password], :socket => MYSQL_SOCKET_FILE)
      proc {db.test_connection}.should_not raise_error
    end
    
    specify "should accept a socket option without host option" do
      db = Sequel.mysql(MYSQL_DB.opts[:database], :user => MYSQL_DB.opts[:user], :password => MYSQL_DB.opts[:password], :socket => MYSQL_SOCKET_FILE)
      proc {db.test_connection}.should_not raise_error
    end
    
    specify "should fail to connect with invalid socket" do
      db = Sequel.mysql(MYSQL_DB.opts[:database], :user => MYSQL_DB.opts[:user], :password => MYSQL_DB.opts[:password], :socket =>'blah')
      proc {db.test_connection}.should raise_error
    end
  end
end

context "A grouped MySQL dataset" do
  setup do
    MYSQL_DB[:test2].delete
    MYSQL_DB[:test2] << {:name => '11', :value => 10}
    MYSQL_DB[:test2] << {:name => '11', :value => 20}
    MYSQL_DB[:test2] << {:name => '11', :value => 30}
    MYSQL_DB[:test2] << {:name => '12', :value => 10}
    MYSQL_DB[:test2] << {:name => '12', :value => 20}
    MYSQL_DB[:test2] << {:name => '13', :value => 10}
  end
  
  specify "should return the correct count for raw sql query" do
    ds = MYSQL_DB["select name FROM test2 WHERE name = '11' GROUP BY name"]
    ds.count.should == 1
  end
  
  specify "should return the correct count for a normal dataset" do
    ds = MYSQL_DB[:test2].select(:name).where(:name => '11').group(:name)
    ds.count.should == 1
  end
end

context "A MySQL database" do
  setup do
  end
  
  specify "should support fulltext indexes" do
    g = Sequel::Schema::Generator.new(MYSQL_DB) do
      text :title
      text :body
      full_text_index [:title, :body]
    end
    MYSQL_DB.create_table_sql_list(:posts, *g.create_info).should == [
      "CREATE TABLE posts (title text, body text)",
      "CREATE FULLTEXT INDEX posts_title_body_index ON posts (title, body)"
    ]
  end
  
  specify "should support full_text_search" do
    MYSQL_DB[:posts].full_text_search(:title, 'ruby').sql.should ==
      "SELECT * FROM posts WHERE (MATCH (title) AGAINST ('ruby'))"
    
    MYSQL_DB[:posts].full_text_search([:title, :body], ['ruby', 'sequel']).sql.should ==
      "SELECT * FROM posts WHERE (MATCH (title, body) AGAINST ('ruby', 'sequel'))"
      
    MYSQL_DB[:posts].full_text_search(:title, '+ruby -rails', :boolean => true).sql.should ==
      "SELECT * FROM posts WHERE (MATCH (title) AGAINST ('+ruby -rails' IN BOOLEAN MODE))"
  end

  specify "should support spatial indexes" do
    g = Sequel::Schema::Generator.new(MYSQL_DB) do
      point :geom
      spatial_index [:geom]
    end
    MYSQL_DB.create_table_sql_list(:posts, *g.create_info).should == [
      "CREATE TABLE posts (geom point)",
      "CREATE SPATIAL INDEX posts_geom_index ON posts (geom)"
    ]
  end

  specify "should support indexes with index type" do
    g = Sequel::Schema::Generator.new(MYSQL_DB) do
      text :title
      index :title, :type => :hash
    end
    MYSQL_DB.create_table_sql_list(:posts, *g.create_info).should == [
      "CREATE TABLE posts (title text)",
      "CREATE INDEX posts_title_index ON posts (title) USING hash"
    ]
  end

  specify "should support unique indexes with index type" do
    g = Sequel::Schema::Generator.new(MYSQL_DB) do
      text :title
      index :title, :type => :hash, :unique => true
    end
    MYSQL_DB.create_table_sql_list(:posts, *g.create_info).should == [
      "CREATE TABLE posts (title text)",
      "CREATE UNIQUE INDEX posts_title_index ON posts (title) USING hash"
    ]
  end
end

context "MySQL::Dataset#insert" do
  setup do
    @d = MYSQL_DB[:items]
    @d.delete # remove all records
    MYSQL_DB.sqls.clear
  end

  specify "should insert record with default values when no arguments given" do
    @d.insert
    
    MYSQL_DB.sqls.should == [
      "INSERT INTO items () VALUES ()"
    ]
    
    @d.all.should == [
      {:name => nil, :value => nil}
    ]
  end

  specify "should insert record with default values when empty hash given" do
    @d.insert({})
    
    MYSQL_DB.sqls.should == [
      "INSERT INTO items () VALUES ()"
    ]
    
    @d.all.should == [
      {:name => nil, :value => nil}
    ]
  end

  specify "should insert record with default values when empty array given" do
    @d.insert []
    
    MYSQL_DB.sqls.should == [
      "INSERT INTO items () VALUES ()"
    ]
    
    @d.all.should == [
      {:name => nil, :value => nil}
    ]
  end
end

context "MySQL::Dataset#multi_insert" do
  setup do
    @d = MYSQL_DB[:items]
    @d.delete # remove all records
    MYSQL_DB.sqls.clear
  end
  
  specify "should insert multiple records in a single statement" do
    @d.multi_insert([{:name => 'abc'}, {:name => 'def'}])
    
    MYSQL_DB.sqls.should == [
      SQL_BEGIN,
      "INSERT INTO items (name) VALUES ('abc'), ('def')",
      SQL_COMMIT
    ]

    @d.all.should == [
      {:name => 'abc', :value => nil}, {:name => 'def', :value => nil}
    ]
  end

  specify "should split the list of records into batches if :commit_every option is given" do
    @d.multi_insert([{:value => 1}, {:value => 2}, {:value => 3}, {:value => 4}],
      :commit_every => 2)

    MYSQL_DB.sqls.should == [
      SQL_BEGIN,
      "INSERT INTO items (value) VALUES (1), (2)",
      SQL_COMMIT,
      SQL_BEGIN,
      "INSERT INTO items (value) VALUES (3), (4)",
      SQL_COMMIT
    ]
    
    @d.all.should == [
      {:name => nil, :value => 1}, 
      {:name => nil, :value => 2},
      {:name => nil, :value => 3}, 
      {:name => nil, :value => 4}
    ]
  end

  specify "should split the list of records into batches if :slice option is given" do
    @d.multi_insert([{:value => 1}, {:value => 2}, {:value => 3}, {:value => 4}],
      :slice => 2)

    MYSQL_DB.sqls.should == [
      SQL_BEGIN,
      "INSERT INTO items (value) VALUES (1), (2)",
      SQL_COMMIT,
      SQL_BEGIN,
      "INSERT INTO items (value) VALUES (3), (4)",
      SQL_COMMIT
    ]
    
    @d.all.should == [
      {:name => nil, :value => 1}, 
      {:name => nil, :value => 2},
      {:name => nil, :value => 3}, 
      {:name => nil, :value => 4}
    ]
  end
  
  specify "should support inserting using columns and values arrays" do
    @d.multi_insert([:name, :value], [['abc', 1], ['def', 2]])

    MYSQL_DB.sqls.should == [
      SQL_BEGIN,
      "INSERT INTO items (name, value) VALUES ('abc', 1), ('def', 2)",
      SQL_COMMIT
    ]
    
    @d.all.should == [
      {:name => 'abc', :value => 1}, 
      {:name => 'def', :value => 2}
    ]
  end
end

context "MySQL::Dataset#replace" do
  setup do
    MYSQL_DB.drop_table(:items) if MYSQL_DB.table_exists?(:items)
    MYSQL_DB.create_table :items do
      integer :id, :unique => true
      integer :value, :index => true
    end
    @d = MYSQL_DB[:items]
    MYSQL_DB.sqls.clear
  end
  
  specify "should create a record if the condition is not met" do
    @d.replace(:id => 111, :value => 333)
    @d.all.should == [{:id => 111, :value => 333}]
  end
  
  specify "should update a record if the condition is met" do
    @d << {:id => 111}
    @d.all.should == [{:id => 111, :value => nil}]
    @d.replace(:id => 111, :value => 333)
    @d.all.should == [{:id => 111, :value => 333}]
  end
end

context "MySQL::Dataset#complex_expression_sql" do
  setup do
    @d = MYSQL_DB.dataset
  end

  specify "should handle pattern matches correctly" do
    @d.literal(:x.like('a')).should == "(x LIKE BINARY 'a')"
    @d.literal(~:x.like('a')).should == "(x NOT LIKE BINARY 'a')"
    @d.literal(:x.ilike('a')).should == "(x LIKE 'a')"
    @d.literal(~:x.ilike('a')).should == "(x NOT LIKE 'a')"
    @d.literal(:x.like(/a/)).should == "(x REGEXP BINARY 'a')"
    @d.literal(~:x.like(/a/)).should == "(x NOT REGEXP BINARY 'a')"
    @d.literal(:x.like(/a/i)).should == "(x REGEXP 'a')"
    @d.literal(~:x.like(/a/i)).should == "(x NOT REGEXP 'a')"
  end

  specify "should handle string concatenation with CONCAT if more than one record" do
    @d.literal([:x, :y].sql_string_join).should == "CONCAT(x, y)"
    @d.literal([:x, :y].sql_string_join(' ')).should == "CONCAT(x, ' ', y)"
    @d.literal([:x[:y], 1, 'z'.lit].sql_string_join(:y|1)).should == "CONCAT(x(y), y[1], '1', y[1], z)"
  end

  specify "should handle string concatenation as simple string if just one record" do
    @d.literal([:x].sql_string_join).should == "x"
    @d.literal([:x].sql_string_join(' ')).should == "x"
  end
end

unless MYSQL_DB.class.adapter_scheme == :do
  context "MySQL Stored Procedures" do
    teardown do
      MYSQL_DB.execute('DROP PROCEDURE test_sproc')
    end
    
    specify "should be callable on the database object" do
      MYSQL_DB.execute('CREATE PROCEDURE test_sproc() BEGIN DELETE FROM items; END')
      MYSQL_DB[:items].delete
      MYSQL_DB[:items].insert(:value=>1)
      MYSQL_DB[:items].count.should == 1
      MYSQL_DB.call_sproc(:test_sproc)
      MYSQL_DB[:items].count.should == 0
    end
    
    specify "should be callable on the dataset object" do
      MYSQL_DB.execute('CREATE PROCEDURE test_sproc(a INTEGER) BEGIN SELECT *, a AS b FROM items; END')
      @d = MYSQL_DB[:items]
      @d.call_sproc(:select, :test_sproc, 3).should == []
      @d.insert(:value=>1)
      @d.call_sproc(:select, :test_sproc, 4).should == [{:id=>nil, :value=>1, :b=>4}]
      @d.row_proc = proc{|r| r.keys.each{|k| r[k] *= 2 if r[k].is_a?(Integer)}; r}
      @d.call_sproc(:select, :test_sproc, 3).should == [{:id=>nil, :value=>2, :b=>6}]
    end
  end
end<|MERGE_RESOLUTION|>--- conflicted
+++ resolved
@@ -33,19 +33,6 @@
 end
 MYSQL_DB.logger = logger
 
-<<<<<<< HEAD
-context "MySQL", '#create_table' do
-  setup do
-    @db = MYSQL_DB
-  end
-  after(:each) do
-    @db.drop_table :dolls
-  end
-  specify "should allow to specify options for MySQL" do
-    @db.create_table(:dolls, :engine => 'MyISAM', :charset => 'latin2') { text :name }
-    @db.sqls.should == ["CREATE TABLE dolls (name text) ENGINE=MyISAM DEFAULT CHARSET=latin2"]
-  end
-=======
 if MYSQL_DB.class.adapter_scheme == :do
   SQL_BEGIN = 'Transaction.begin'
   SQL_ROLLBACK = 'Transaction.rollback'
@@ -54,7 +41,19 @@
   SQL_BEGIN = 'BEGIN'
   SQL_ROLLBACK = 'ROLLBACK'
   SQL_COMMIT = 'COMMIT'
->>>>>>> 645073f0
+end
+
+context "MySQL", '#create_table' do
+  setup do
+    @db = MYSQL_DB
+  end
+  after(:each) do
+    @db.drop_table :dolls
+  end
+  specify "should allow to specify options for MySQL" do
+    @db.create_table(:dolls, :engine => 'MyISAM', :charset => 'latin2') { text :name }
+    @db.sqls.should == ["CREATE TABLE dolls (name text) ENGINE=MyISAM DEFAULT CHARSET=latin2"]
+  end
 end
 
 context "A MySQL database" do
@@ -319,21 +318,6 @@
   end
 end
 
-# # Commented out because it was causing subsequent examples to fail for some reason
-# context "Simple stored procedure test" do
-#   setup do
-#     # Create a simple stored procedure but drop it first if there
-#     MYSQL_DB.execute("DROP PROCEDURE IF EXISTS sp_get_server_id;")
-#     MYSQL_DB.execute("CREATE PROCEDURE sp_get_server_id() SQL SECURITY DEFINER SELECT @@SERVER_ID as server_id;")
-#   end
-# 
-#   specify "should return the server-id via a stored procedure call" do
-#     @server_id = MYSQL_DB["SELECT @@SERVER_ID as server_id;"].first[:server_id] # grab the server_id via a simple query
-#     @server_id_by_sp = MYSQL_DB["CALL sp_get_server_id();"].first[:server_id]
-#     @server_id_by_sp.should == @server_id  # compare it to output from stored procedure
-#   end
-# end
-# 
 context "MySQL join expressions" do
   setup do
     @ds = MYSQL_DB[:nodes]
