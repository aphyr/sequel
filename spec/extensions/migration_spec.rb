--- conflicted
+++ resolved
@@ -159,14 +159,10 @@
     File.open('001_create_sessions.rb', 'w') {|f| f << MIGRATION_001}
     File.open('002_create_nodes.rb', 'w') {|f| f << MIGRATION_002}
     File.open('003_create_users.rb', 'w') {|f| f << MIGRATION_003}
-<<<<<<< HEAD
-    File.open('005_create_attributes.rb', 'w') {|f| f << MIGRATION_005}
+    File.open('005_5_create_attributes.rb', 'w') {|f| f << MIGRATION_005}
     Dir.mkdir("alt_app")
     File.open('alt_app/001_create_alt_basic.rb', 'w') {|f| f << ALT_MIGRATION_001}
     File.open('alt_app/003_create_alt_advanced.rb', 'w') {|f| f << ALT_MIGRATION_003}
-=======
-    File.open('005_5_create_attributes.rb', 'w') {|f| f << MIGRATION_005}
->>>>>>> d215a97f
     
     @db[:schema_info].version = nil
   end
@@ -182,14 +178,10 @@
     File.delete('001_create_sessions.rb')
     File.delete('002_create_nodes.rb')
     File.delete('003_create_users.rb')
-<<<<<<< HEAD
-    File.delete('005_create_attributes.rb')
+    File.delete('005_5_create_attributes.rb')
     File.delete("alt_app/001_create_alt_basic.rb")
     File.delete("alt_app/003_create_alt_advanced.rb")
     Dir.rmdir("alt_app")
-=======
-    File.delete('005_5_create_attributes.rb')
->>>>>>> d215a97f
   end
   
   specify "should return the list of files for a specified version range" do
